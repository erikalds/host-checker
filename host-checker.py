--- conflicted
+++ resolved
@@ -39,12 +39,7 @@
     mimetext = MIMEText(msg)
     mimetext['Subject'] = "HostChecker report"
     mimetext['From'] = "HostChecker"
-<<<<<<< HEAD
-    mimetext['To'] = "; ".join(recipients)
-=======
     mimetext['To'] = ", ".join(recipients)
-    print("Sending message: %s" % mimetext)
->>>>>>> 26a23b2a
 
     mailsender.send(mimetext)
 
